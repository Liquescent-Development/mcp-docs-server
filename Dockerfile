<<<<<<< HEAD
# Build stage
FROM node:20-alpine AS builder

# Install build dependencies
RUN apk add --no-cache python3 make g++
=======
# Build stage - Pin to specific version and update packages
FROM node:20.19.4-alpine3.22 AS builder

# Update Alpine packages and install build dependencies
RUN apk update && apk upgrade && \
    apk add --no-cache python3 make g++ && \
    rm -rf /var/cache/apk/*
>>>>>>> 8c91996b

# Set working directory
WORKDIR /app

# Copy package files
COPY package*.json ./

# Install all dependencies (including dev)
RUN npm ci

# Copy source code
COPY . .

# Build TypeScript
RUN npm run build

# Production stage
<<<<<<< HEAD
FROM node:20-alpine AS production

# Install dumb-init for proper signal handling
RUN apk add --no-cache dumb-init
=======
FROM node:20.19.4-alpine3.22 AS production

# Update packages and install dumb-init for proper signal handling
RUN apk update && apk upgrade && \
    apk add --no-cache dumb-init && \
    rm -rf /var/cache/apk/*
>>>>>>> 8c91996b

# Create non-root user
RUN addgroup -g 1001 -S nodejs && \
    adduser -S nodejs -u 1001

# Set working directory
WORKDIR /app

# Copy package files
COPY package*.json ./

# Install only production dependencies
RUN npm ci --only=production && \
    npm cache clean --force

# Copy built application from builder
COPY --from=builder --chown=nodejs:nodejs /app/dist ./dist

# Copy necessary config files
COPY --chown=nodejs:nodejs .env.example .env.example
COPY --chown=nodejs:nodejs config ./config

# Create directories for cache and logs with proper permissions
RUN mkdir -p /app/cache /app/logs && \
    chown -R nodejs:nodejs /app/cache /app/logs

# Switch to non-root user
USER nodejs

# Expose port (informational)
EXPOSE 3000

# Set environment to production
ENV NODE_ENV=production

# Health check
HEALTHCHECK --interval=30s --timeout=10s --start-period=40s --retries=3 \
  CMD node -e "require('http').get('http://localhost:3000/health', (res) => process.exit(res.statusCode === 200 ? 0 : 1))"

# Use dumb-init to handle signals properly
ENTRYPOINT ["dumb-init", "--"]

# Start the application
CMD ["node", "dist/index.js"]<|MERGE_RESOLUTION|>--- conflicted
+++ resolved
@@ -1,10 +1,3 @@
-<<<<<<< HEAD
-# Build stage
-FROM node:20-alpine AS builder
-
-# Install build dependencies
-RUN apk add --no-cache python3 make g++
-=======
 # Build stage - Pin to specific version and update packages
 FROM node:20.19.4-alpine3.22 AS builder
 
@@ -12,7 +5,6 @@
 RUN apk update && apk upgrade && \
     apk add --no-cache python3 make g++ && \
     rm -rf /var/cache/apk/*
->>>>>>> 8c91996b
 
 # Set working directory
 WORKDIR /app
@@ -30,19 +22,12 @@
 RUN npm run build
 
 # Production stage
-<<<<<<< HEAD
-FROM node:20-alpine AS production
-
-# Install dumb-init for proper signal handling
-RUN apk add --no-cache dumb-init
-=======
 FROM node:20.19.4-alpine3.22 AS production
 
 # Update packages and install dumb-init for proper signal handling
 RUN apk update && apk upgrade && \
     apk add --no-cache dumb-init && \
     rm -rf /var/cache/apk/*
->>>>>>> 8c91996b
 
 # Create non-root user
 RUN addgroup -g 1001 -S nodejs && \
