--- conflicted
+++ resolved
@@ -1,9 +1,6 @@
 import dotenv from 'dotenv';
 import http from 'http';
-<<<<<<< HEAD
-=======
 import fs from 'fs';
->>>>>>> 8c91996b
 import { MCPDocsServer } from './server.js';
 import { ServerConfig } from './types.js';
 import { logger } from './utils/logger.js';
